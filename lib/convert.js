// rehype-dom-parse is a lightweight version of rehype-parse that leverages
// browser APIs -- reduces bundle size by ~200 kB!
import parse from 'rehype-dom-parse';
import { defaultHandlers } from 'hast-util-to-mdast';
import rehypeStringify from 'rehype-stringify';
import remarkGfm from 'remark-gfm';
import stringify from 'remark-stringify';
import { unified } from 'unified';
import GithubSlugger from 'github-slugger';
import { updateHtmlWithSliceClip, cleanGoogleHtml } from './fix-google-html.js';
import { getHastTextContent } from './hast-tools.js';
// import logTree from './log-tree.js';
import rehype2remarkWithSpaces from './rehype-to-remark-with-spaces.js';

/** @typedef {import("mdast-util-to-markdown").State} MdastState */
/** @typedef {import("unist").Node} UnistNode */
/** @typedef {import("hast-util-to-mdast").Handle} Handle */

export const defaultOptions = {
  codeBlocks: 'indented',
  headingIds: 'hidden',
  suggestions: 'show',
  underline: 'underscore',
  linebreaking: 'one',
};
const pad = '	'.repeat(5)

/** @type {Handle} */
function preserveTagAndConvertContents(state, node, _parent) {
  return [
    { type: 'html', value: `<${node.tagName}>` },
    ...state.all(node),
    { type: 'html', value: `</${node.tagName}>` },
  ];
}

function underlineHandler({ underline }) {
    return (underline === 'html') ? preserveTagAndConvertContents : preserveU;
}

/** @type {Handle} */
function preserveU(state, node, _parent) {
  return [
    { type: 'underline', children: state.all(node) },
  ];
}

/**
 * Adds support for marking up a heading's ID in various formats.
 * @param {object} options
 * @returns {Handle}
 */
function headingWithIdHandler({ headingIds }) {
  /** @type {Handle} */
  return function headingToMdast(state, node, _parent) {
    const newNode = defaultHandlers[node.tagName](state, node);

    if (node.properties?.id) {
      let idCode = '';
      if (headingIds === 'html') {
        idCode = `<a id="${node.properties.id}"></a>`;
      } else if (headingIds === 'extended') {
        idCode = ` {#${node.properties.id}}`;
      }

      newNode.children?.push({
        type: 'html',
        value: idCode,
      });
    }

    return newNode;
  };
}

/**
 * Create a handler for `<a>` elements. The default handler is pretty basic,
 * and this adds support for linking to headings by slug (instead of ID) and
 * for bookmarks (anchors that are the target of other links in the doc).
 * @param {object} options
 * @returns {Handle}
 */
function anchorHandler({ headingIds }) {
  const slugger = new GithubSlugger();

  /** @type {Handle} */
  return function anchorToMdast(state, node, _parent) {
    const anchorName = node.properties.id || node.properties.name;
    if (anchorName && !node.properties.href) {
      // The default handler does not preserve anchors that are targets, but we
      // need them to implement bookmarks from Google Docs.
      return [{ type: 'html', value: `<a id="${anchorName}"></a>` }];
    } else {
      // Links to headings
      let href = node.properties.href;
      if (href?.startsWith('#')) {
        const target = state.elementById.get(href.slice(1));
        if (target && /^h\d$/.test(target.tagName) && headingIds === 'hidden') {
          const headingSlug = slugger.slug(getHastTextContent(target));
          node.properties.href = `#${headingSlug}`;
        }
      }

      return defaultHandlers['a'](state, node);
    }
  };
}

/**
 * Use two blank lines before headings. This is a "join" function, which tells
 * remark-stringify how to join adjacent nodes.
 * @param {UnistNode} previous
 * @param {UnistNode} next
 * @param {UnistNode} _parent
 * @param {MdastState} _state
 * @returns {boolean|number|void}
 */
function doubleBlankLinesBeforeHeadings(previous, next, _parent, _state) {
  if (previous.type !== 'heading' && next.type === 'heading') {
    return 2;
  }
  return undefined;
}

function createProcessor(options, converter = cleanGoogleHtml) {
  const headingWithId = headingWithIdHandler(options);

<<<<<<< HEAD
  return (
    unified()
      .use(parse)
      .use(fixGoogleHtml)
      // .use(logTree)
      .use(rehype2remarkWithSpaces, {
        handlers: {
          // Preserve sup/sub markup; most Markdowns have no markup for it.
          sub: preserveTagAndConvertContents,
          sup: preserveTagAndConvertContents,
          ins: preserveTagAndConvertContents,
          u: underlineHandler(options),
          h1: headingWithId,
          h2: headingWithId,
          h3: headingWithId,
          h4: headingWithId,
          h5: headingWithId,
          h6: headingWithId,
          a: anchorHandler(options),
        },
      })
      .use(remarkGfm)
      .use(stringify, {
        bullet: '-',
        emphasis: '_',
        fences: options.codeBlocks === 'fenced',
        listItemIndent: 'one',
        strong: '*',
        join: [doubleBlankLinesBeforeHeadings],
      })
  );
=======
  return unified()
    .use(parse)
    .use(converter)
    .use(rehype2remarkWithSpaces, {
      handlers: {
        // Preserve sup/sub markup; most Markdowns have no markup for it.
        sub: preserveTagAndConvertContents,
        sup: preserveTagAndConvertContents,
        ins: preserveTagAndConvertContents,
        h1: headingWithId,
        h2: headingWithId,
        h3: headingWithId,
        h4: headingWithId,
        h5: headingWithId,
        h6: headingWithId,
        a: anchorHandler(options),
      },
    })
    .use(remarkGfm)
    .use(stringify, {
      bullet: '-',
      emphasis: '_',
      fences: options.codeBlocks === 'fenced',
      listItemIndent: 'one',
      strong: '*',
      join: [doubleBlankLinesBeforeHeadings],
    });
>>>>>>> 30b5da64
}

/**
 * Parse a Google Docs Slice Clip (the Google Docs internal format for
 * representing copied documents or selections from a document). This parses a
 * string representing the document and unwraps it if enclosed in a wrapper
 * object. You can pass in a string or object.
 * @param {any} raw
 * @returns {any}
 */
function parseGdocsSliceClip(raw) {
  const wrapper = typeof raw === 'string' ? JSON.parse(raw) : raw;
  const data =
    typeof wrapper.data === 'string' ? JSON.parse(wrapper.data) : wrapper.data;

  // Do a basic check to ensure we are dealing with what we think we are. This
  // is not meant to be exhaustive or to check the exact schema.
  if (
    typeof data?.resolved?.dsl_entitypositionmap !== 'object' ||
    typeof data?.resolved?.dsl_spacers !== 'string' ||
    !Array.isArray(data?.resolved?.dsl_styleslices)
  ) {
    throw new SyntaxError(
      `Document does not appear to be a GDocs Slice Clip: ${JSON.stringify(
        raw
      )}`
    );
  }

  return data;
}

export async function convertDocsHtmlToMarkdown(html, rawSliceClip, options) {
  options = { ...defaultOptions, ...options };

<<<<<<< HEAD
  return createProcessor(options)
    .process({
      value: html,
      data: {
        sliceClip,
        options,
      },
    })
    .then((result) => {
        let value = result.value;

        if (options.spoiler)
            value = addSpoilerTags(value)

        // remove backslash before brackets and periods (over-escaping)
        value = value.replaceAll(/\\(?=[<[.])/gm, '')

        if (options.linebreaking === 'one')
            value = value.replaceAll('\n\n','\n');
        else if (options.linebreaking === 'backslash')
            value = value.replaceAll('\n\n','\\\n');

        return value;
    });
}

function addSpoilerTags(value) {
    let result = ''
    let isBonus = value.includes('[10')
    if (isBonus) {
        // extract letters after [10 into string and join with /
        let regex = /(?<=^\\?\[10)[emh]/gm
        let partDifficulties = []
        value = value.replaceAll(regex, (match) => {
            partDifficulties.push(match)
            return ''
        })
        let first = true
        result = value.replaceAll(/^(\\?\[10\] )(.*)/gm, (match, p1, p2) => {
            if (first) {
                first = false
                return match
            }
            return `${p1}||${p2}||`
        })
        result = result.replaceAll(/^(ANSWER: )(.*)/gm,   `$1||$2${pad}||`) + `\n||${partDifficulties.join('/')}||\n!t`
    }
    else {
        let regex = /(?<=[.!?][”’"']?)\s/gm
        result = value.replaceAll(/^(\d+\\?\.\s)?([^\n]+)(\n^ANSWER: )([^\n]*)(\n.*)?/gm,
            (_, a, b, c, d, e) => `${a || ''}||${b.split(regex).join(`|| ||`)}||${c}||${d}${pad}||${e}\n!t`)
    }

    return result
}

var testTossup = `This is the first sentence of the tossup. “This is the second sentence of the tossup.” The third line of this tossup, like any of the others, could be split up into multiple spoiler-tagged sections. The fourth line of the tossup is almost the end. For 10 points, what is the answer to this tossup?
ANSWER: answer
<XY, Category>`;
var testTossupExpected = `||This is the first sentence of the tossup.|| ||“This is the second sentence of the tossup.”|| ||The third line of this tossup, like any of the others, could be split up into multiple spoiler-tagged sections.|| ||The fourth line of the tossup is almost the end.|| ||For 10 points, what is the answer to this tossup?||
ANSWER: ||answer${pad}||
<XY, Category>
!t`;
var testBonus = `This is an example of a bonus leadin. For 10 points each:
[10e] This is an example of an easy part.
ANSWER: easy answerline
[10m] This is an example of a medium part.
ANSWER: medium answerline
[10h] This is an example of a hard part.
ANSWER: hard answerline
<XY, Category>`;
var testBonusExpected = `This is an example of a bonus leadin. For 10 points each:
[10] This is an example of an easy part.
ANSWER: ||easy answerline${pad}||
[10] ||This is an example of a medium part.||
ANSWER: ||medium answerline${pad}||
[10] ||This is an example of a hard part.||
ANSWER: ||hard answerline${pad}||
<XY, Category>
||e/m/h||
!t`;
console.log(addSpoilerTags(testTossup) === testTossupExpected);
console.log(addSpoilerTags(testBonus) === testBonusExpected);
=======
  if (rawSliceClip) {
    html = await combineGoogleDocFormats(html, rawSliceClip);
  }

  const result = await createProcessor(options, cleanGoogleHtml).process({
    value: html,
    data: { options },
  });

  return result.value;
}

export async function combineGoogleDocFormats(html, rawSliceClip) {
  const sliceClip = rawSliceClip ? parseGdocsSliceClip(rawSliceClip) : null;

  const result = await unified()
    .use(parse)
    .use(updateHtmlWithSliceClip)
    .use(rehypeStringify)
    .process({ value: html, data: { sliceClip } });

  return result.value;
}
>>>>>>> 30b5da64
<|MERGE_RESOLUTION|>--- conflicted
+++ resolved
@@ -125,39 +125,6 @@
 function createProcessor(options, converter = cleanGoogleHtml) {
   const headingWithId = headingWithIdHandler(options);
 
-<<<<<<< HEAD
-  return (
-    unified()
-      .use(parse)
-      .use(fixGoogleHtml)
-      // .use(logTree)
-      .use(rehype2remarkWithSpaces, {
-        handlers: {
-          // Preserve sup/sub markup; most Markdowns have no markup for it.
-          sub: preserveTagAndConvertContents,
-          sup: preserveTagAndConvertContents,
-          ins: preserveTagAndConvertContents,
-          u: underlineHandler(options),
-          h1: headingWithId,
-          h2: headingWithId,
-          h3: headingWithId,
-          h4: headingWithId,
-          h5: headingWithId,
-          h6: headingWithId,
-          a: anchorHandler(options),
-        },
-      })
-      .use(remarkGfm)
-      .use(stringify, {
-        bullet: '-',
-        emphasis: '_',
-        fences: options.codeBlocks === 'fenced',
-        listItemIndent: 'one',
-        strong: '*',
-        join: [doubleBlankLinesBeforeHeadings],
-      })
-  );
-=======
   return unified()
     .use(parse)
     .use(converter)
@@ -167,6 +134,7 @@
         sub: preserveTagAndConvertContents,
         sup: preserveTagAndConvertContents,
         ins: preserveTagAndConvertContents,
+        u: underlineHandler(options),
         h1: headingWithId,
         h2: headingWithId,
         h3: headingWithId,
@@ -185,7 +153,6 @@
       strong: '*',
       join: [doubleBlankLinesBeforeHeadings],
     });
->>>>>>> 30b5da64
 }
 
 /**
@@ -221,31 +188,44 @@
 export async function convertDocsHtmlToMarkdown(html, rawSliceClip, options) {
   options = { ...defaultOptions, ...options };
 
-<<<<<<< HEAD
-  return createProcessor(options)
-    .process({
-      value: html,
-      data: {
-        sliceClip,
-        options,
-      },
-    })
-    .then((result) => {
-        let value = result.value;
-
-        if (options.spoiler)
-            value = addSpoilerTags(value)
-
-        // remove backslash before brackets and periods (over-escaping)
-        value = value.replaceAll(/\\(?=[<[.])/gm, '')
-
-        if (options.linebreaking === 'one')
-            value = value.replaceAll('\n\n','\n');
-        else if (options.linebreaking === 'backslash')
-            value = value.replaceAll('\n\n','\\\n');
-
-        return value;
-    });
+  if (rawSliceClip) {
+    html = await combineGoogleDocFormats(html, rawSliceClip);
+  }
+
+  const result = await createProcessor(options, cleanGoogleHtml).process({
+    value: html,
+    data: { options },
+  })
+  .then((result) => {
+    let value = result.value;
+
+    if (options.spoiler)
+        value = addSpoilerTags(value)
+
+    // remove backslash before brackets and periods (over-escaping)
+    value = value.replaceAll(/\\(?=[<[.])/gm, '')
+
+    if (options.linebreaking === 'one')
+        value = value.replaceAll('\n\n','\n');
+    else if (options.linebreaking === 'backslash')
+        value = value.replaceAll('\n\n','\\\n');
+
+    return value;
+  });
+
+  return result.value;
+}
+
+export async function combineGoogleDocFormats(html, rawSliceClip) {
+  const sliceClip = rawSliceClip ? parseGdocsSliceClip(rawSliceClip) : null;
+
+  const result = await unified()
+    .use(parse)
+    .use(updateHtmlWithSliceClip)
+    .use(rehypeStringify)
+    .process({ value: html, data: { sliceClip } });
+
+  return result.value;
 }
 
 function addSpoilerTags(value) {
@@ -304,29 +284,4 @@
 ||e/m/h||
 !t`;
 console.log(addSpoilerTags(testTossup) === testTossupExpected);
-console.log(addSpoilerTags(testBonus) === testBonusExpected);
-=======
-  if (rawSliceClip) {
-    html = await combineGoogleDocFormats(html, rawSliceClip);
-  }
-
-  const result = await createProcessor(options, cleanGoogleHtml).process({
-    value: html,
-    data: { options },
-  });
-
-  return result.value;
-}
-
-export async function combineGoogleDocFormats(html, rawSliceClip) {
-  const sliceClip = rawSliceClip ? parseGdocsSliceClip(rawSliceClip) : null;
-
-  const result = await unified()
-    .use(parse)
-    .use(updateHtmlWithSliceClip)
-    .use(rehypeStringify)
-    .process({ value: html, data: { sliceClip } });
-
-  return result.value;
-}
->>>>>>> 30b5da64
+console.log(addSpoilerTags(testBonus) === testBonusExpected);