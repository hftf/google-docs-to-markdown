import fixGoogleHtml from './fix-google-html.js';
// rehype-dom-parse is a lightweight version of rehype-parse that leverages
// browser APIs -- reduces bundle size by ~200 kB!
import parse from 'rehype-dom-parse';
import { defaultHandlers } from 'hast-util-to-mdast';
import rehype2remarkWithSpaces from './rehype-to-remark-with-spaces.js';
import remarkGfm from 'remark-gfm';
import stringify from 'remark-stringify';
import { unified } from 'unified';
// import logTree from './log-tree.js';

/** @typedef {import("mdast-util-to-markdown").State} MdastState */
/** @typedef {import("unist").Node} UnistNode */
/** @typedef {import("hast-util-to-mdast").Handle} Handle */

export const defaultOptions = {
  // TODO: the headings options are not hooked up yet.
  headingIdValue: 'text',
  headingIdSyntax: 'html',
  suggestions: 'reject',
};

/** @type {Handle} */
function preserveTagAndConvertContents(state, node, _parent) {
  return [
    { type: 'html', value: `<${node.tagName}>` },
    ...state.all(node),
    { type: 'html', value: `</${node.tagName}>` },
  ];
}

/** @type {Handle} */
function preserveU(state, node, _parent) {
  return [
    { type: 'underline', children: state.all(node) },
  ];
}

/** @type {Handle} */
function headingWithId(state, node, _parent) {
  const newNode = defaultHandlers[node.tagName](state, node);

  if (node.properties?.id) {
    newNode.children?.push({
      type: 'html',
      value: `<a id="${node.properties.id}"></a>`,
    });
  }

  return newNode;
}

/**
 * Use two blank lines before headings. This is a "join" function, which tells
 * remark-stringify how to join adjacent nodes.
 * @param {UnistNode} previous
 * @param {UnistNode} next
 * @param {UnistNode} _parent
 * @param {MdastState} _state
 * @returns {boolean|number|void}
 */
function doubleBlankLinesBeforeHeadings(previous, next, _parent, _state) {
  if (previous.type !== 'heading' && next.type === 'heading') {
    return 2;
  }
  return undefined;
}

const processor = unified()
  .use(parse)
  .use(fixGoogleHtml)
  // .use(logTree)
  .use(rehype2remarkWithSpaces, {
    handlers: {
      // Preserve sup/sub markup; most Markdowns have no markup for it.
      sub: preserveTagAndConvertContents,
      sup: preserveTagAndConvertContents,
<<<<<<< HEAD
      u: preserveU,
=======
      ins: preserveTagAndConvertContents,
>>>>>>> 25772a54
      h1: headingWithId,
      h2: headingWithId,
      h3: headingWithId,
      h4: headingWithId,
      h5: headingWithId,
      h6: headingWithId,

      // The default `<a>` handler swallows link *targets*. We need to preserve
      // them so bookmarks for intra-document links work.
      a(state, node, _parent) {
        const anchorName = node.properties.id || node.properties.name;
        if (anchorName && !node.properties.href) {
          return [{ type: 'html', value: `<a id="${anchorName}"></a>` }];
        } else {
          return defaultHandlers['a'](state, node);
        }
      },
    },
  })
  .use(remarkGfm)
  .use(stringify, {
    bullet: '-',
    emphasis: '*',
    fences: false,
    listItemIndent: 'one',
    strong: '*',
    join: [doubleBlankLinesBeforeHeadings],
  });

/**
 * Parse a Google Docs Slice Clip (the Google Docs internal format for
 * representing copied documents or selections from a document). This parses a
 * string representing the document and unwraps it if enclosed in a wrapper
 * object. You can pass in a string or object.
 * @param {any} raw
 * @returns {any}
 */
function parseGdocsSliceClip(raw) {
  const wrapper = typeof raw === 'string' ? JSON.parse(raw) : raw;
  const data =
    typeof wrapper.data === 'string' ? JSON.parse(wrapper.data) : wrapper.data;

  // Do a basic check to ensure we are dealing with what we think we are. This
  // is not meant to be exhaustive or to check the exact schema.
  if (
    typeof data?.resolved?.dsl_entitypositionmap !== 'object' ||
    typeof data?.resolved?.dsl_spacers !== 'string' ||
    !Array.isArray(data?.resolved?.dsl_styleslices)
  ) {
    throw new SyntaxError(
      `Document does not appear to be a GDocs Slice Clip: ${JSON.stringify(
        raw
      )}`
    );
  }

  return data;
}

<<<<<<< HEAD
export function convertDocsHtmlToMarkdown(html, rawSliceClip, spoiler) {
=======
export function convertDocsHtmlToMarkdown(html, rawSliceClip, options) {
>>>>>>> 25772a54
  const sliceClip = rawSliceClip ? parseGdocsSliceClip(rawSliceClip) : null;
  return processor
    .process({
      value: html,
      data: {
        sliceClip,
        options: { ...defaultOptions, ...options },
      },
    })
    .then((result) => {
		let value = result.value.replaceAll('\n\n','\n').replaceAll(/\\(?=[<[.])/gm, '')
		return spoiler ? addSpoilerTags(value) : value
	});
}

function addSpoilerTags(value) {
	let result = ''
	let isBonus = value.includes('[10')
	if (isBonus) {
		// extract letters after [10 into string and join with /
		let regex = /(?<=^\\?\[10)[emh]/gm
		let partDifficulties = []
		value = value.replaceAll(regex, (match) => {
			partDifficulties.push(match)
			return ''
		})

		result = value.replaceAll(/^(\\?\[10\] |ANSWER: )(.*)/gm, '$1||$2||') + `\n||${partDifficulties.join('/')}||\n!t`
	}
	else {
		let regex = /(?<=[.!?][”’"']?)\s/gm
		result = value.replaceAll(/^(\d+\\?\.\s)?([^\n]+)(\n^ANSWER: )([^\n]*)(\n.*)?/gm,
			(_, a, b, c, d, e) => `${a}||${b.split(regex).join(`|| ||`)}||${c}||${d}||${e}\n!t`)
	}

	return result
}

var testTossup = `This is the first sentence of the tossup. “This is the second sentence of the tossup.” The third line of this tossup, like any of the others, could be split up into multiple spoiler-tagged sections. The fourth line of the tossup is almost the end. For 10 points, what is the answer to this tossup?
ANSWER: answer
<XY, Category>`;
var testTossupExpected = `||This is the first sentence of the tossup.|| ||“This is the second sentence of the tossup.”|| ||The third line of this tossup,|| ||like any of the others,|| ||could be split up into multiple spoiler-tagged sections.|| ||The fourth line of the tossup is almost the end.|| ||For 10 points, what is the answer to this tossup?||
ANSWER: ||answer||
<XY, Category>
!t`;
var testBonus = `This is an example of a bonus leadin. For 10 points each:
[10e] This is an example of an easy part.
ANSWER: easy answerline
[10m] This is an example of a medium part.
ANSWER: medium answerline
[10h] This is an example of a hard part.
ANSWER: hard answerline
<XY, Category>`;
var testBonusExpected = `This is an example of a bonus leadin. For 10 points each:
[10] This is an example of an easy part.
ANSWER: ||easy answerline||
[10] ||This is an example of a medium part.||
ANSWER: ||medium answerline||
[10] ||This is an example of a hard part.||
ANSWER: ||hard answerline||
<XY, Category>
||e/m/h||
!t`;
console.log(addSpoilerTags(testTossup) === testTossupExpected);
console.log(addSpoilerTags(testBonus) === testBonusExpected);<|MERGE_RESOLUTION|>--- conflicted
+++ resolved
@@ -75,11 +75,8 @@
       // Preserve sup/sub markup; most Markdowns have no markup for it.
       sub: preserveTagAndConvertContents,
       sup: preserveTagAndConvertContents,
-<<<<<<< HEAD
+      ins: preserveTagAndConvertContents,
       u: preserveU,
-=======
-      ins: preserveTagAndConvertContents,
->>>>>>> 25772a54
       h1: headingWithId,
       h2: headingWithId,
       h3: headingWithId,
@@ -139,11 +136,7 @@
   return data;
 }
 
-<<<<<<< HEAD
-export function convertDocsHtmlToMarkdown(html, rawSliceClip, spoiler) {
-=======
 export function convertDocsHtmlToMarkdown(html, rawSliceClip, options) {
->>>>>>> 25772a54
   const sliceClip = rawSliceClip ? parseGdocsSliceClip(rawSliceClip) : null;
   return processor
     .process({
@@ -155,7 +148,7 @@
     })
     .then((result) => {
 		let value = result.value.replaceAll('\n\n','\n').replaceAll(/\\(?=[<[.])/gm, '')
-		return spoiler ? addSpoilerTags(value) : value
+		return options.spoiler ? addSpoilerTags(value) : value
 	});
 }
 
