--- conflicted
+++ resolved
@@ -16,16 +16,9 @@
 /** @typedef {import("hast-util-to-mdast").Handle} Handle */
 
 export const defaultOptions = {
-<<<<<<< HEAD
-  // TODO: the headings options are not hooked up yet.
-  headingIdValue: 'text',
-  headingIdSyntax: 'html',
-  suggestions: 'show',
-=======
   codeBlocks: 'indented',
   headingIds: 'hidden',
-  suggestions: 'reject',
->>>>>>> 531c3eb4
+  suggestions: 'show',
 };
 
 /** @type {Handle} */
@@ -37,7 +30,6 @@
   ];
 }
 
-<<<<<<< HEAD
 /** @type {Handle} */
 function preserveU(state, node, _parent) {
   return [
@@ -45,17 +37,6 @@
   ];
 }
 
-/** @type {Handle} */
-function headingWithId(state, node, _parent) {
-  const newNode = defaultHandlers[node.tagName](state, node);
-
-  if (node.properties?.id) {
-    newNode.children?.push({
-      type: 'html',
-      value: `<a id="${node.properties.id}"></a>`,
-    });
-  }
-=======
 /**
  * Adds support for marking up a heading's ID in various formats.
  * @param {object} options
@@ -111,7 +92,6 @@
           node.properties.href = `#${headingSlug}`;
         }
       }
->>>>>>> 531c3eb4
 
       return defaultHandlers['a'](state, node);
     }
@@ -134,47 +114,6 @@
   return undefined;
 }
 
-<<<<<<< HEAD
-const processor = unified()
-  .use(parse)
-  .use(fixGoogleHtml)
-  // .use(logTree)
-  .use(rehype2remarkWithSpaces, {
-    handlers: {
-      // Preserve sup/sub markup; most Markdowns have no markup for it.
-      sub: preserveTagAndConvertContents,
-      sup: preserveTagAndConvertContents,
-      ins: preserveTagAndConvertContents,
-      u: preserveU,
-      h1: headingWithId,
-      h2: headingWithId,
-      h3: headingWithId,
-      h4: headingWithId,
-      h5: headingWithId,
-      h6: headingWithId,
-
-      // The default `<a>` handler swallows link *targets*. We need to preserve
-      // them so bookmarks for intra-document links work.
-      a(state, node, _parent) {
-        const anchorName = node.properties.id || node.properties.name;
-        if (anchorName && !node.properties.href) {
-          return [{ type: 'html', value: `<a id="${anchorName}"></a>` }];
-        } else {
-          return defaultHandlers['a'](state, node);
-        }
-      },
-    },
-  })
-  .use(remarkGfm)
-  .use(stringify, {
-    bullet: '-',
-    emphasis: '*',
-    fences: false,
-    listItemIndent: 'one',
-    strong: '*',
-    join: [doubleBlankLinesBeforeHeadings],
-  });
-=======
 function createProcessor(options) {
   const headingWithId = headingWithIdHandler(options);
 
@@ -189,6 +128,7 @@
           sub: preserveTagAndConvertContents,
           sup: preserveTagAndConvertContents,
           ins: preserveTagAndConvertContents,
+          u: preserveU,
           h1: headingWithId,
           h2: headingWithId,
           h3: headingWithId,
@@ -209,7 +149,6 @@
       })
   );
 }
->>>>>>> 531c3eb4
 
 /**
  * Parse a Google Docs Slice Clip (the Google Docs internal format for
